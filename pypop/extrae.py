#!/usr/bin/env python3
# SPDX-License-Identifier: BSD-3-Clause-Clear
# Copyright (c) 2019, The Numerical Algorithms Group, Ltd. All rights reserved.

"""\
Extrae Trace Utilities
----------------------

Routines for analysis and management of Extrae traces, including Paramedir automation.
"""

import re
import os
from os.path import basename, dirname, normpath, splitext
from tempfile import mkdtemp, mkstemp
import subprocess as sp

from pkg_resources import resource_filename

import pandas
import numpy

from .prv import PRV, get_prv_header_info
from . import config

floatmatch = re.compile(r"[0-9,]+\.[0-9]+")
keymatch = re.compile(r"@.*@")
tabmatch = re.compile(r"\t+")

ROI_FILTER_XML = "filters/tracing_state.xml"
CUTTER_SINGLE_SKEL = "cutters/single_region.skel"


def remove_trace(tracefile, failure_is_error=False):
    """Remove prv or dim file and its associated .row and .pcf files

    The function should be passed a filename ending in .dim or .prv and will
    attempt to delete this and the pcf and row file.  The filenames of these
    will be constructed by direct substitution of the file extension.

    Parameters
    ----------
    tracefile: str
        Path to tracefile, should end with .dim or prv
    """

    if not (tracefile.endswith(".prv") or tracefile.endswith(".dim")):
        raise ValueError("Expected a .prv or .dim file")

    try:
        os.remove(tracefile)
    except FileNotFoundError as err:
        if failure_is_error:
            raise err

    for ext in [".pcf", ".row"]:
        try:
            os.remove(splitext(tracefile)[0] + ext)
        except FileNotFoundError as err:
            if failure_is_error:
                raise err


def sort_traces_by_commsize(tracelist):
    """Take a list of traces and return them sorted in ascending order of
    their MPI commsize

    Parameters
    ----------
    tracelist: iterable of str
        List of traces in arbitrary order

    Returns
    -------
    commsizes: list of int
        Sorted list of comm sizes
    traces: list of str
        Sorted list of tracefiles

    """

    tracelist = list(tracelist)

    nproc_list = [get_prv_header_info(x).application_layout.commsize for x in tracelist]

    return zip(*sorted(zip(nproc_list, tracelist)))


def chop_prv_to_roi(prv_file, outfile=None):
    """Cut down a prv trace to just the region of interest

    This will cut a trace to just include the region of interest, which is
    assumed to be bracketed by calls to `Extrae_Restart()` and
    `Extrae_Shutdown()` which are located by their corresponding events
    (40000012) in the trace.

    Parameters
    ----------
    prv_file: str
        Trace file to be cut
    outfile: str or None
        Optional output file for chopped trace. (If not specified will be
        created in a temporary folder.)

    Returns
    -------
    chopped: str
        Path to chopped tracefile in prv format.
    """

    if outfile:
        workdir = dirname(normpath(outfile))
    else:
        tgtname = ".chop".join(splitext(basename(prv_file)))
        # Make sure config._tmpdir_path exists before using it
        if config._tmpdir_path:
            try:
                os.makedirs(config._tmpdir_path, exist_ok=True)
            except OSError as err:
                print("FATAL: {}".format(err))
        workdir = mkdtemp(dir=config._tmpdir_path)
        outfile = os.path.join(workdir, tgtname)

    roi_filter = resource_filename(__name__, ROI_FILTER_XML)
    roi_prv = os.path.join(workdir, ".roifilter".join(splitext(basename(prv_file))))

    paramedir_binpath = "paramedir"
    if config._paramedir_path:
        paramedir_binpath = os.path.join(config._paramedir_path, paramedir_binpath)

    filter_cmds = [
        paramedir_binpath,
        "--filter",
        roi_filter,
        "--output-name",
        roi_prv,
        prv_file,
    ]

    result = sp.run(filter_cmds, stdout=sp.PIPE, stderr=sp.STDOUT)

    if result.returncode != 0 or not os.path.exists(roi_prv):
        raise RuntimeError(
            "Failed to filter ROI file:\n{}" "".format(result.stdout.decode())
        )

    try:
        starttime, endtime = _get_roi_times(roi_prv)
    except ValueError as err:
        raise ValueError("Error cutting trace to ROI: {}".format(str(err)))

    remove_trace(roi_prv)

    wfh, cutter_xml = mkstemp(dir=workdir, suffix=".xml", text=True)
    os.close(wfh)

    cutter_skel = resource_filename(__name__, CUTTER_SINGLE_SKEL)

    with open(cutter_skel, "rt") as rfh, open(cutter_xml, "wt") as wfh:
        for line in rfh:
            line = line.replace("@MIN_TIME@", "{:d}".format(starttime))
            line = line.replace("@MAX_TIME@", "{:d}".format(endtime))
            wfh.write(line)

    wfh.close()

    paramedir_binpath = "paramedir"
    if config._paramedir_path:
        paramedir_binpath = os.path.join(config._paramedir_path, paramedir_binpath)

    cutter_cmds = [
        paramedir_binpath,
        "--cutter",
        prv_file,
        cutter_xml,
        "--output-name",
        outfile,
    ]

    result = sp.run(cutter_cmds, stdout=sp.PIPE, stderr=sp.PIPE)
    os.remove(cutter_xml)

    if result.returncode != 0 or not os.path.exists(outfile):
        raise RuntimeError(
            "Failed to cut prv file {}:\n{}" "".format(outfile, result.stdout.decode())
        )

    return outfile


def _get_roi_times(roi_prv):
    """ Extract ROi timing information from a filtered trace

    Expects a trace containing only Extrae On/Off events and returns tuple of
    earliest and latest time
    """
    # Get dataframe of events from filtered trace
    data = PRV(roi_prv)
    df = data.event

    # Get the first on and last off events
    grouped = df.reset_index(level="time").groupby(level=["task", "thread"])
    ons = grouped.nth(1)
    offs = grouped.last()

    # Check the events have the expected values
<<<<<<< HEAD
    if not (ons["value"] == 1).all():
        raise ValueError("Unexpected event value: expected 40000012:1")
    if not (offs["value"] == 0).all():
        raise ValueError("Unexpected event value: expected 40000012:0")
    return ons["time"].min(), 1 + offs["time"].max()
=======
    if not (ons['value'] == 1).all():
        raise ValueError(
            "Unexpected event value: expected 40000012:1"
        )
    if not (offs['value'] == 0).all():
        raise ValueError(
            "Unexpected event value: expected 40000012:0"
        )
    ontime, offtime = (ons['time'].min(), 1 + offs['time'].max())

    if ontime is numpy.nan or offtime is numpy.nan:
        raise ValueError("Unable to locate valid ON-OFF bracket in trace")

    return ontime, offtime
>>>>>>> eb68bfbb


def paramedir_analyze(
    tracefile,
    paramedir_config,
    variables=None,
    index_by_thread=False,
    statistic_names=None,
):
    """Analyze a tracefile with paramedir

    Parameters
    ----------
    tracefile: str
        Path to `*.prv` tracefile from Extrae
    paramedir_config: str
        Path to Paraver/Paramedir `*.cfg`
    variables: dict or None
        Optional dict of key-value pairs for replacement in config file prior
        to running paramedir.
    index_by_thread: bool
        If True return data organised by a multilevel index of MPI ranks and
        threads.  Note that this discards Paramedir calculated statistical
        info.
    statistic_names: list of str or None
        Optional list of string names for the statistics returned by the config
        file.  If not provided names will be taken from paramedir output.

    Returns
    -------
    result: pandas.DataFrame
        Result data loaded from the resulting csv.
    """

    with open(paramedir_config, "r") as fh:
        confstring = " ".join(fh)

    if "Analyzer2D.3D" in confstring:
        datatype = "Hist3D"
    elif "Analyzer2D" in confstring:
        datatype = "Hist2D"
        return _analyze_hist2D(
            tracefile, paramedir_config, variables, index_by_thread, statistic_names
        )
    else:
        datatype = "Raw counts"

    raise ValueError('Unsupported analysis type "{}"'.format(datatype))


def paramedir_analyze_any_of(
    tracefile,
    paramedir_configs,
    variables=None,
    index_by_thread=False,
    statistic_names=None,
):
    """Analyze a tracefile with paramedir, returning first success from an interable of
    possible config files.

    This routine is intended to allow elegant use of fallback to simpler configs to work
    around a paramedir bug where all event types must be present to avoid a fatal error
    in analysis. (see https://github.com/bsc-performance-tools/paraver-kernel/issues/5)

    Parameters
    ----------
    tracefile: str
        Path to `*.prv` tracefile from Extrae
    paramedir_configs: iterable or str
        Path to Paraver/Paramedir `*.cfg` files.
    variables: dict or None
        Optional dict of key-value pairs for replacement in config file prior
        to running paramedir.
    index_by_thread: bool
        If True return data organised by a multilevel index of MPI ranks and
        threads.  Note that this discards Paramedir calculated statistical
        info.
    statistic_names: list of str or None
        Optional list of string names for the statistics returned by the config
        file.  If not provided names will be taken from paramedir output.

    Returns
    -------
    result: pandas.DataFrame
        Result data loaded from the resulting csv.
    """

    if isinstance(paramedir_configs, str):
        paramedir_configs = [paramedir_configs]

    for paramedir_config in paramedir_configs:
        try:
            return paramedir_analyze(
                tracefile, paramedir_config, variables, index_by_thread, statistic_names
            )
        except RuntimeError as err:
            error = err

    raise error


def _analyze_hist2D(tracefile, paramedir_config, variables, index_by_thread, stat_names):
    """Run a paramedir config producing a 2D histogram and return result DataFrame
    """

    histfile = run_paramedir(tracefile, paramedir_config, variables=variables)

    data = load_paraver_histdata(histfile)

    os.remove(histfile)

    if stat_names:
        data.index = pandas.Index(stat_names)

    if index_by_thread:
        return reindex_by_thread(data)

    return data


def reindex_by_thread(stats_dframe, thread_prefix="THREAD"):
    """Convert stats Dataframe index in-place to a rank,thread MultiIndex

    Parameters
    ----------
    stats_dframe: pandas.DataFrame
        Dataframe to reindex. Typically this will have been produced using
        paramedir_analyze().

    thread_prefix: str
        Prefix before thread number pattern in current index.  Should almost
        always be "THREAD". Paraver/Paramedir default is "THREAD a.r.t" with r
        the rank number and t the thread number.
    """

    if not isinstance(stats_dframe, pandas.DataFrame):
        raise TypeError("stats_dframe must be a Pandas DataFrame")

    oc_select = [c for c in stats_dframe.columns if c.startswith(thread_prefix)]
    newcols = pandas.MultiIndex.from_tuples(
        [tuple(int(x) for x in y.split(".")[1:]) for y in oc_select]
    )
    stats_dframe = stats_dframe[oc_select].set_axis(
        newcols, axis="columns", inplace=False
    )
    stats_dframe.columns.rename(["rank", "thread"], inplace=True)

    return stats_dframe


def run_paramedir(tracefile, paramedir_config, outfile=None, variables=None):
    """Run paramedir on a tracefile

    Parameters
    ----------
    tracefile: str
        Path to `*.prv` tracefile from Extrae
    paramedir_config: str
        Path to Paraver/Paramedir `*.cfg`
    outfile: str or None
        Path to output file. If None or "" a randomly named temporary file will
        be used.
    variables: dict of str:str
        Dict of variables to replace in the config file.  For a key-value pair
        "key":val any occurrence of @key@ in the file will be replaced with
        "val"

    Returns
    -------
    outfile: str
        Path to the output file.
    """

    # Make sure config._tmpdir_path exists before using it
    if config._tmpdir_path:
        try:
            os.makedirs(config._tmpdir_path, exist_ok=True)
        except OSError as err:
            print("FATAL: {}".format(err))

    tmpdir = mkdtemp(dir=config._tmpdir_path)

    # If variables is none, still sub with empty dict
    variables = variables if variables else {}
    tmp_config = _write_substituted_config(paramedir_config, tmpdir, variables)

    if not outfile:
        outfile = os.path.join(
            tmpdir, os.path.splitext(os.path.basename(paramedir_config))[0]
        )

    paramedir_binpath = "paramedir"
    if config._paramedir_path:
        paramedir_binpath = os.path.join(config._paramedir_path, paramedir_binpath)

    paramedir_params = [paramedir_binpath, tracefile, tmp_config, outfile]

    result = sp.run(paramedir_params, stdout=sp.PIPE, stderr=sp.STDOUT)

    if not os.path.exists(outfile) or result.returncode != 0:
        raise RuntimeError(
            "Paramedir execution failed:\n{}" "".format(result.stdout.decode())
        )

    return outfile


def _write_substituted_config(template_config, tmpdir, variables):
    """Copy config to tempfile, substituting placeholders from variables dict
    """
    newconfig = os.path.join(tmpdir, os.path.basename(template_config))

    with open(newconfig, "w") as newfh, open(template_config, "r") as oldfh:
        for line in oldfh:
            newline = line
            for match in keymatch.findall(line):
                if match[1:-1] in variables:
                    newline = newline.replace(match, variables[match[1:-1]])
                else:
                    raise ValueError(
                        "Unhandled key {} in {}" "".format(match, template_config)
                    )
            newfh.write(newline)

    return newconfig


def _split_binline(binline):
    """Internal function to read the line of bin specs

    Returns bin width and array of bin lower edges
    """
    bin_strings = tabmatch.split(binline.strip())

    # Grab the first float from each binspec, we'll return lower edges
    # Note that commas must be stripped from numbers...
    try:
        bins = numpy.fromiter(
            (floatmatch.findall(x)[0].replace(",", "") for x in bin_strings),
            dtype=numpy.float64,
        )
    except IndexError:
        bins = numpy.asarray(bin_strings)

    return bins


def _split_countline(countline, bins):
    """Internal function to read the line of counts

    Returns count name and array of counts
    """
    num_values = len(bins)
    count_strings = tabmatch.split(countline.strip())

    # Must be at least one more string than values to be the label
    if len(count_strings) <= num_values:
        raise ValueError("Malformed count line")

    extra_strings = len(count_strings) - num_values

    if extra_strings > 1:
        print(
            "Warning, got more label strings ({}) than expected (1)"
            "".format(extra_strings)
        )

    # However many extra strings there are, join them to make the name
    count_name = " ".join(count_strings[0:extra_strings])

    counts = numpy.asarray(count_strings[extra_strings:], dtype=numpy.float64)

    return (count_name, pandas.Series(counts, index=bins))


def load_paraver_histdata(hist_file):
    """Read a Paraver histogram file and return pandas dataframe containing the
    data.

    Parameters
    ----------
    hist_file : str
        Path to the histogram data file
    """

    data_dict = {}
    with open(hist_file, "r") as fh:
        # First line should be bins
        bins = _split_binline(fh.readline())

        # Now process count lines
        for count_line in fh:
            if count_line.strip():
                name, data_dict[name] = _split_countline(count_line, bins)

    return pandas.DataFrame.from_dict(data_dict)


def is_extrae_tracefile(tracefile):
    if tracefile.endswith(".prv.gz") or tracefile.endswith(".prv"):
        return True
    return False<|MERGE_RESOLUTION|>--- conflicted
+++ resolved
@@ -204,28 +204,16 @@
     offs = grouped.last()
 
     # Check the events have the expected values
-<<<<<<< HEAD
     if not (ons["value"] == 1).all():
         raise ValueError("Unexpected event value: expected 40000012:1")
     if not (offs["value"] == 0).all():
         raise ValueError("Unexpected event value: expected 40000012:0")
-    return ons["time"].min(), 1 + offs["time"].max()
-=======
-    if not (ons['value'] == 1).all():
-        raise ValueError(
-            "Unexpected event value: expected 40000012:1"
-        )
-    if not (offs['value'] == 0).all():
-        raise ValueError(
-            "Unexpected event value: expected 40000012:0"
-        )
-    ontime, offtime = (ons['time'].min(), 1 + offs['time'].max())
+    ontime, offtime = (ons["time"].min(), 1 + offs["time"].max())
 
     if ontime is numpy.nan or offtime is numpy.nan:
         raise ValueError("Unable to locate valid ON-OFF bracket in trace")
 
     return ontime, offtime
->>>>>>> eb68bfbb
 
 
 def paramedir_analyze(
