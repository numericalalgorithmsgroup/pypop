#!/usr/bin/env python3
# SPDX-License-Identifier: BSD-3-Clause-Clear
# Copyright (c) 2019, The Numerical Algorithms Group, Ltd. All rights reserved.

"""Shared routines for different Metric Sets
"""

from warnings import warn

import numpy
import pandas

import matplotlib.pyplot as plt
import matplotlib.colors as mc
import matplotlib as mpl
import matplotlib.table as mt
import matplotlib.ticker as mtick

from ..trace import Trace
from ..traceset import TraceSet
from .._plotsettings import pypop_mpl_params, figparams

__all__ = ["Metric", "MetricSet"]


class Metric:
    """
    freq_corr: bool
        Correct performance metrics based on average clock frequency (use to
        correct for node dynamic clocking issues).
    """

    def __init__(self, key, level, displayname=None, desc=None, is_inefficiency=False):
        self.key = key
        self.level = level
        self.description = str(desc) if desc else ""
        self.is_inefficiency = is_inefficiency

        if displayname:
            self.displayname = r"$\hookrightarrow$" * bool(self.level) + displayname
        else:
            self.displayname = r"$\hookrightarrow$" * bool(self.level) + self.key


class MetricSet:
    """Calculate and plot POP MPI metrics

    Statistics data is expected to have been produced with `collect_statistics()`

    Attributes
    ----------
    metric_data
    metric_definition

    """

    _programming_model = None

    _default_metric_key = "Number of Processes"
    _default_group_key = None
    _default_scaling_key = "Total Threads"

    _key_descriptions = {
        "Number of Processes": "",
        "Threads per Process": "",
        "Total Threads": "",
        "Hybrid Layout": "",
    }

    def __init__(self, stats_data, ref_key=None, sort_keys=True):
        """
        Parameters
        ----------
        stats_data: TraceSet instance, dict, iterable or instance of Trace
            Statistics as collected with `collect_statistics()`. Dictionary keys will be
            used as the dataframe index. If a list, a dict will be constructed by
            enumeration.

        ref_key: str or None
            Key of stats_dict that should be used as the reference for calculation of
            scaling values.  By default the trace with smallest number of processes and
            smallest number of threads per process will be used.

        sort_keys: bool
            If true (default), lexically sort the keys in the returned DataFrame.
        """

        self._stats_dict = MetricSet._dictify_stats(stats_data)
        self._metric_data = None
        self._sort_keys = sort_keys
        self._ref_key = (
            self._choose_ref_key(self._stats_dict) if ref_key is None else ref_key
        )

    def _calculate_metrics(self):
        raise NotImplementedError

    def _repr_html_(self):
        return self.metric_data._repr_html_()

    @staticmethod
    def _choose_ref_key(stats_dict):
        """ Take the stats dict and choose an appropriate reference trace.

        As a default choice choose the smallest number of total threads, breaking ties
        with smallest number of threads per process
        """

        return min(
            stats_dict.items(),
            key=lambda x: "{:05}_{:05}".format(
                sum(x[1].metadata.threads_per_process),
<<<<<<< HEAD
                x[1].metadata.threads_per_process[0],
=======
                max(x[1].metadata.threads_per_process),
>>>>>>> 0a055e46
            ),
        )[0]

    @property
    def metric_data(self):
        """pandas.DataFrame: Calculated metric data.
        """
        if self._metric_data is None:
            self._calculate_metrics(ref_key=self._ref_key)
        return self._metric_data

    @staticmethod
    def _dictify_stats(stats_data):
        if isinstance(stats_data, TraceSet):
            return {k: v for k, v in enumerate(stats_data.traces)}
        else:
            if isinstance(stats_data, Trace):
                return {0: stats_data}
            if not isinstance(stats_data, dict):
                stats_data = {k: v for k, v in enumerate(stats_data)}

        for df in stats_data.values():
            if not isinstance(df, Trace):
                raise ValueError("stats_dict must be an iterable of pypop.trace.Trace")

            return stats_data

    @property
    def metrics(self):
        """List of :py:class:`pypop.metrics.Metric`: List of metrics that will be
        calculated.
        """
        return self._metric_list

    def _create_subdataframe(self, metadata, idxkey):
        if len(set(metadata.threads_per_process)) != 1:
            warn(
                "The supplied trace has a varying number of threads per process. "
                "The PyPOP metrics were designed assuming a homogenous number of "
                "threads per process -- analysis results may be inaccurate."
            )

        layout_keys = {
            "Number of Processes": pandas.Series(
                data=[metadata.num_processes], index=[idxkey]
            ),
            "Threads per Process": pandas.Series(
                data=[metadata.threads_per_process[0]], index=[idxkey]
            ),
            "Total Threads": pandas.Series(
                data=[sum(metadata.threads_per_process)], index=[idxkey]
            ),
            "Hybrid Layout": pandas.Series(
                data=[
                    "{}x{}".format(
                        metadata.num_processes, metadata.threads_per_process[0]
                    )
                ],
                index=[idxkey],
            ),
        }

        for metric in self._metric_list:
            layout_keys[metric.key] = pandas.Series(data=[0.0], index=[idxkey])

        return pandas.DataFrame(layout_keys)

    def plot_table(
        self,
        columns_key="auto",
        title=None,
        columns_label=None,
        good_thres=0.8,
        bad_thres=0.5,
        skipfirst=0,
        bwfirst=0,
    ):
        """Plot Metrics in colour coded Table

        Parameters
        ----------
        columns_key: str or None
            Key to pandas dataframe column containing column heading data (default
            "Number of Processes"). If `'auto'`, a suitable default for the metric type
            is used, if `None` then the numerical index will be used.
        title: str or None
            Title for table.
        columns_label: str or None
            Label to apply to column heading data (defaults to value of
            `columns_key`).
        good_thres: float [0.0 - 1.0]
            Threshold above which cells are shaded green.
        bad_thres: float [0.0 - 1.0]
            Threshold below which cells are shaded red.
        skipfirst: int
            Skip output of first N columns of metric data (default 0).
        bwfirst: int
            Skip coloring of first N columns of metric data (default 0).

        Returns
        -------
        figure: `matplotlib.figure.Figure`
            Figure containing the metrics table.
        """

        if columns_key is None or columns_key == "auto":
            columns_key = self._default_metric_key

        with mpl.rc_context(pypop_mpl_params):
            return self._plot_table(
                columns_key,
                title,
                columns_label,
                good_thres,
                bad_thres,
                skipfirst,
                bwfirst,
            )

    def _plot_table(
        self,
        columns_key,
        title,
        columns_label,
        good_thres,
        bad_thres,
        skipfirst,
        bwfirst,
    ):

        if not columns_key:
            columns_values = self.metric_data.index
            if columns_label is None:
                columns_label = "Index"
        else:
            columns_values = self.metric_data[columns_key]
            if not columns_label:
                columns_label = columns_key

        label_cell_width = 0.60
        body_cell_width = (1 - label_cell_width) / (len(columns_values) - skipfirst)
        body_cell_height = 0.1
        level_pad = 0.075

        pop_red = (0.690, 0.074, 0.074)
        pop_fade = (0.992, 0.910, 0.910)
        pop_green = (0.074, 0.690, 0.074)

        ineff_points = [
            (0.0, pop_green),
            (1 - good_thres, pop_fade),
            (1 - good_thres + 1e-20, pop_fade),
            (1 - bad_thres, pop_red),
            (1.0, pop_red),
        ]

        eff_points = [
            (0.0, pop_red),
            (bad_thres, pop_red),
            (good_thres - 1e-20, pop_fade),
            (good_thres, pop_fade),
            (1.0, pop_green),
        ]

        ineff_cmap = mc.LinearSegmentedColormap.from_list(
            "POP_Metrics", colors=ineff_points, N=256, gamma=1
        )

        eff_cmap = mc.LinearSegmentedColormap.from_list(
            "POP_Metrics", colors=eff_points, N=256, gamma=1
        )

        label_cell_kwargs = {
            "loc": "left",
            "width": label_cell_width,
            "height": body_cell_height,
        }
        body_cell_kwargs = {
            "loc": "center",
            "width": body_cell_width,
            "height": body_cell_height,
        }

        fig = plt.figure(figsize=figparams["single.figsize"])
        ax = [fig.add_axes(fp) for fp in figparams["single.axlayout"]]
        ax[0].set_axis_off()

        # Create empty table using full bounding box of axes
        metric_table = mt.Table(ax=ax[0], bbox=(0, 0, 1, 1))
        metric_table.auto_set_font_size(True)
        #        metric_table.set_fontsize(8)

        metric_table.add_cell(
            0,
            0,
            width=label_cell_width,
            height=body_cell_height,
            text=columns_label,
            loc="center",
        )

        for col_num, col_data in enumerate(columns_values, start=1):
            if col_num <= skipfirst:
                continue
            metric_table.add_cell(
                0, col_num - skipfirst, text="{}".format(col_data), **body_cell_kwargs
            )

        for row_num, metric in enumerate(self.metrics, start=1):
            cmap = ineff_cmap if metric.is_inefficiency else eff_cmap
            c = metric_table.add_cell(
                row_num, 0, text=metric.displayname, **label_cell_kwargs
            )
            c.PAD = 0.05
            c.PAD += 0 if metric.level <= 1 else level_pad * (metric.level - 1)

            for col_num, col_data in enumerate(self.metric_data[metric.key], start=1):
                if col_num <= skipfirst:
                    continue
                if col_num <= bwfirst:
                    metric_table.add_cell(
                        row_num,
                        col_num,
                        text="{:1.02f}".format(col_data),
                        **body_cell_kwargs
                    )
                else:
                    metric_table.add_cell(
                        row_num,
                        col_num - skipfirst,
                        text="{:1.02f}".format(col_data),
                        facecolor=cmap(col_data),
                        **body_cell_kwargs
                    )

        ax[0].add_table(metric_table)

        if title:
            ax[0].set_title(title)

        return fig

    def plot_scaling(self, x_key="auto", y_key="Speedup", label=None, title=None):
        """Plot scaling graph with region shading.

        Plots scaling data from pandas dataframe(s). The 0-80% and 80-100% scaling
        regions are shaded for visual identification.  Multiple scaling lines may be
        plotted by passing a dict of dataframes.

        Parameters
        ----------
        x_key: scalar
            Key of Dataframe column to use as x-axis. If 'auto' use a suitable default
            for the metric.

        y_key: scalar
            key of Dataframe column to use as y-axis.

        label: str or None
            Label to be used for y-axis and data series. Defaults to `y_key`.

        title: str or None
            Optional title for plot.

        Returns
        -------
        figure: matplotlib.figure.Figure
            Figure containing complete scaling plot.
        """
        if x_key is None or x_key == "auto":
            x_key = self._default_scaling_key

        with mpl.rc_context(pypop_mpl_params):
            return self._plot_scaling(x_key, y_key, label, title)

    def _plot_scaling(self, x_key, y_key, label, title):

        if label is None:
            label = str(y_key)

        cores_min = numpy.nan
        cores_max = numpy.nan
        y_max = numpy.nan

        cores_min = numpy.nanmin([cores_min, self.metric_data[x_key].min()])
        cores_max = numpy.nanmax([cores_max, self.metric_data[x_key].max()])
        y_max = numpy.nanmax((y_max, self.metric_data[y_key].max()))

        y_max *= 1.2

        x_margin = 0.02 * cores_max
        ideal_scaling_cores = numpy.linspace(cores_min - x_margin, cores_max + x_margin)
        ideal_scaling = ideal_scaling_cores / cores_min
        ideal_scaling_80pc = 0.2 + 0.8 * ideal_scaling

        y_max = max(y_max, ideal_scaling.max())

        fig = plt.figure(figsize=figparams["single.figsize"])
        ax = fig.add_axes(figparams["single.axlayout"][0])

        ax.fill_between(
            ideal_scaling_cores,
            0,
            ideal_scaling_80pc,
            label="80% Scaling",
            alpha=0.1,
            color="g",
            linestyle="-",
        )
        ax.fill_between(
            ideal_scaling_cores,
            ideal_scaling_80pc,
            ideal_scaling,
            label="Ideal Scaling",
            alpha=0.2,
            color="g",
            linestyle="-",
        )

        ax.plot(
            self.metric_data[x_key],
            self.metric_data[y_key],
            label=label,
            marker="x",
            linestyle="-",
            alpha=0.8,
        )

        ax.set_xlim(ideal_scaling_cores.min(), ideal_scaling_cores.max())
        ax.set_ylim(0, y_max)
        ax.set_xlabel("Total cores")
        ax.set_ylabel(label)
        ax.xaxis.set_major_locator(mtick.FixedLocator(self.metric_data[x_key], 6))
        ax.legend(loc="upper left")

        if title:
            ax.set_title(title)

        return fig<|MERGE_RESOLUTION|>--- conflicted
+++ resolved
@@ -110,11 +110,7 @@
             stats_dict.items(),
             key=lambda x: "{:05}_{:05}".format(
                 sum(x[1].metadata.threads_per_process),
-<<<<<<< HEAD
-                x[1].metadata.threads_per_process[0],
-=======
                 max(x[1].metadata.threads_per_process),
->>>>>>> 0a055e46
             ),
         )[0]
 
