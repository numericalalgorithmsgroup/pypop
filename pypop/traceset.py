#!/usr/bin/env python3
# SPDX-License-Identifier: BSD-3-Clause-Clear
# Copyright (c) 2019, The Numerical Algorithms Group, Ltd. All rights reserved.

"""\
Trace Data Summary Statistics Calculator Classes
------------------------------------------------

PyPop provides classes for importing summary statistics for different profiling tools.

Currently the following tools are supported:

    * Extrae

"""

import os
import pickle

from os.path import dirname, splitext, basename
from warnings import warn

from pkg_resources import resource_filename

import pandas
import numpy

try:
    from tqdm.auto import tqdm
except ImportError:
    from .utils import return_first_arg as tqdm

from .dimemas import dimemas_idealise
from .extrae import paramedir_analyze_any_of, chop_prv_to_roi, remove_trace
from .prv import get_prv_header_info
from .utils import chunked_md5sum


class RunData:
    """
    Attributes
    ----------
    metadata: :class:`~pypop.prv.TraceMetadata`
        Trace metadata information

    stats: `pd.DataFrame`
        Trace statistics

    tracefile: str
        Tracefile path

    chopped: bool
        Was tracefile chopped to ROI before analysis?
    """

    def __init__(self, metadata, stats, tracefile=None, chopped=False):
        self.metadata = metadata
        self.stats = stats
        self.tracefile = tracefile
        self.chopped = chopped

    def __hash__(self):
        return hash((self.metadata, self.chopped))

    def __iter__(self):
        self._n = 0
        return self

    def _repr_html_(self):
        return self.stats._repr_html_()


base_configs = {
    k: tuple(resource_filename(__name__, w) for w in v)
    for k, v in {
        "Serial Useful Computation": (
            "cfgs/serial_useful_computation.cfg",
            "cfgs/serial_useful_computation_omp_loop.cfg",
            "cfgs/serial_useful_computation_omp_task.cfg",
            "cfgs/serial_useful_computation_no_omp.cfg",
        ),
        "Total Runtime": (
            "cfgs/total_runtime_excl_disabled.cfg",
            "cfgs/total_runtime.cfg",),
        "Useful Instructions": ("cfgs/useful_instructions.cfg",),
        "Useful Cycles": ("cfgs/useful_cycles.cfg",),
    }.items()
}

omp_configs = {
    k: tuple(resource_filename(__name__, w) for w in v)
    for k, v in {
        "OpenMP Total Runtime": ("cfgs/omp_total_runtime.cfg",),
        "OpenMP Useful Computation": (
            "cfgs/omp_useful_computation.cfg",
            "cfgs/omp_useful_computation_loop.cfg",
            "cfgs/omp_useful_computation_task.cfg",
        ),
    }.items()
}

ideal_configs = {
    k: tuple(resource_filename(__name__, w) for w in v)
    for k, v in {
        "Ideal Useful Computation": ("cfgs/total_useful_computation.cfg",),
        "Ideal Runtime": ("cfgs/total_runtime.cfg",),
    }.items()
}


class TraceSet:
    """A set of tracefiles for collective analysis

    Collect statistics from provided trace files, currently only Extrae .prv files are
    supported.

    This are the necessary statistics for calculating the POP metrics (including hybrid
    metrics) for the provided application traces. Data caching is used to improve
    performance of subsequent analysis runs, with md5 checksumming used to detect
    tracefile changes. (This is particularly useful for large trace files where
    calculation of statistics can take a long time).

    Parameters
    ----------
    path_list: str or iterable of str
       String or iterable of strings providing path(s) to the tracefiles of interest.

    cache_stats: bool
        Cache the calculated statistics as a pickled data file in the trace
        directory, along with the checksum of the source trace file. (Default True)

    ignore_cache: bool
        By default, if a cache file is present for a given trace it will be used.
        This behaviour can be overridden by setting ignore_cache=True.

    chop_to_roi: bool
        If true, cut trace down to the section bracketed by the first pair of
        Extrae_startup and Extrae_shutdown commands. Default false.

    no_progress: bool
        If true, disable the use of tqdm progress bar
        
    outpath: str or None
        Optional output directory for chopped trace. (If not specified will be
        created in a temporary folder and deleted.)

    """

    def __init__(
        self,
        path_list=None,
        cache_stats=True,
        ignore_cache=False,
        chop_to_roi=False,
        no_progress=False,
        outpath=None,
    ):
        # Setup data structures
        self.traces = set()

        # Add traces
        self.add_traces(path_list, cache_stats, ignore_cache, chop_to_roi, no_progress, outpath)

    def add_traces(
        self,
        path_list=None,
        cache_stats=True,
        ignore_cache=False,
        chop_to_roi=False,
        no_progress=False,
        outpath=None,
    ):
        """Collect statistics from provided trace files, currently only Extrae .prv files
        are supported.

        This are the necessary statistics for calculating the POP metrics (including
        hybrid metrics) for the provided application traces. Data caching is used to
        improve performance of subsequent analysis runs, with md5 checksumming used to
        detect tracefile changes. (This is particularly useful for large trace files
        where calculation of statistics can take a long time).

        Parameters
        ----------
        path_list: str or iterable of str
            String or iterable of strings providing path(s) to the tracefiles of
            interest.

        cache_stats: bool
            Cache the calculated statistics as a pickled data file in the trace
            directory, along with the checksum of the source trace file. (Default True)

        ignore_cache: bool
            By default, if a cache file is present for a given trace it will be used.
            This behaviour can be overridden by setting ignore_cache=True.

        chop_to_roi: bool
            If true, cut trace down to the section bracketed by the first pair of
            Extrae_startup and Extrae_shutdown commands. Default false.

        no_progress: bool
            If true, disable the use of tqdm progress bar
            
        outpath: str or None
            Optional output directory for chopped trace. (If not specified will be
            created in a temporary folder and deleted.)

        """
        if isinstance(path_list, str):
            path_list = [path_list]
        # Try to get a list length for tqdm
        try:
            npath = len(path_list)
        except TypeError:
            npath = None

        if path_list:
            for path in tqdm(path_list, total=npath, disable=no_progress, leave=False):
                self.traces.add(
                    self._collect_statistics(
                        path, cache_stats, ignore_cache, chop_to_roi, outpath,
                    )
                )

    def by_key(self, key):
        """Return a dictionary of traces keyed by a user supplied key derivation function

        Parameters
        ----------
        key: func
            A function which takes a RunData object and returns a valid dictionary key

        Returns
        -------
        traces_by_key: dict
            A dictionary of traces organised by the requested key
        """

        return {key(v): v for v in self.traces}

    def by_commsize(self):
        """Return a dictionary of traces keyed by commsize

        This is a helper function equivalent to

        by_key(lambda x: x.metadata.application_layout.commsize)

        Returns
        -------
        traces_by_key: dict
            A dictionary of traces organised by the requested key
        """

        return self.by_key(lambda x: x.metadata.application_layout.commsize)

    def by_threads_per_process(self):
        """Return a dictionary of traces keyed by threads per process

        This is a helper function equivalent to

        by_key(lambda x: x.metadata.application_layout.rank_threads[0][0])

        Returns
        -------
        traces_by_key: dict
            A dictionary of traces organised by the requested key
        """

        return self.by_key(lambda x: x.metadata.application_layout.rank_threads[0][0])

    def _collect_statistics(self, trace, cache_stats, ignore_cache, chop_to_roi, outpath):

        # Calculate a checksum for cache purposes
        csum = chunked_md5sum(trace)
        trace_dir = dirname(trace)
        pkl_path = os.path.join(trace_dir, "stats_{}.pkl".format(csum))

        if not ignore_cache:
            # If we can, load the cached version
            try:
                with open(pkl_path, "rb") as fh:
                    metadata, stats = pickle.load(fh)
                    # Quick sanity check
                    if (
                        metadata.application_layout.commsize
                        != get_prv_header_info(trace).application_layout.commsize
                    ):
                        raise ValueError("Mismatched cache -- hash collision?")

                    # Assign data from pickle and do next file
                    return RunData(metadata, stats, trace)

            # Otherwise continue and analyze the file
            except FileNotFoundError:
                pass

        # If ignoring cache, or cache not present, do the analysis
        if cache_stats:
            cache_stats = pkl_path
        return self._analyze_tracefile(trace, cache_stats, chop_to_roi, outpath)

    def _analyze_tracefile(self, trace, cache_path, chop_to_roi, outpath):

        metadata = get_prv_header_info(trace)
        
        if outpath:
            try:
                os.makedirs(outpath, exist_ok=True)
            except OSError as err:
                print("FATAL: {}".format(err))
    
        if chop_to_roi:
            if outpath:
                tgtname = ".chop".join(splitext(basename(trace)))
                outfile = os.path.join(outpath, tgtname)
            else:
                outfile=None
            cut_trace = chop_prv_to_roi(trace, outfile)
        else:
            cut_trace = trace

        stats = [
            paramedir_analyze_any_of(
                cut_trace, cfg, index_by_thread=True, statistic_names=[name]
            )
            for name, cfg in base_configs.items()
        ]

        try:
            omp_stats = [
                paramedir_analyze_any_of(
                    cut_trace, cfg, index_by_thread=True, statistic_names=[name]
                )
                for name, cfg in omp_configs.items()
            ]
            omp_stats["Serial Useful Computation"].loc[:, 2:] = 0
            stats += omp_stats
        except RuntimeError:
            skel = next(iter(stats))
            zero_df = pandas.DataFrame(index=skel.T.index)
            for name in omp_configs:
                zero_df[name] = 0
            stats.append(zero_df.T)

        # Remember to clean up after ourselves
        if chop_to_roi and not outpath:
            remove_trace(cut_trace)

        try:
            ideal_trace = dimemas_idealise(trace, outpath)
            if chop_to_roi:
                if outpath:
                    tgtname = ".chop".join(splitext(basename(ideal_trace)))
                    outfile = os.path.join(outpath, tgtname)
                else:
                    outfile=None
                cut_ideal_trace = chop_prv_to_roi(ideal_trace, outfile)
            else:
                cut_ideal_trace = ideal_trace
            stats.extend(
                [
                    paramedir_analyze_any_of(
                        cut_ideal_trace,
                        cfg,
                        index_by_thread=True,
                        statistic_names=[name],
                    )
                    for name, cfg in ideal_configs.items()
                ]
            )

            # Keeping things tidy
            if not outpath:
                if chop_to_roi:
                    remove_trace(cut_ideal_trace)
                remove_trace(ideal_trace)
        except RuntimeError as err:
            warn(
                "Failed to run Dimemas: {}\n"
                "Continuing with reduced MPI detail.".format(err)
            )
            # Get an object with the correct layout
<<<<<<< HEAD
            skel = next(iter(stats.values()))
            nan_df = pandas.Dataframe(index=skel.T.index)
=======
            skel = next(iter(stats))
            nan_df = pandas.DataFrame(index=skel.T.index)
>>>>>>> 72c0695a
            for name in ideal_configs:
                nan_df[name] = numpy.nan

            stats.append(nan_df.T)

        stats = pandas.concat(stats).T
        stats["IPC"] = stats["Useful Instructions"] / stats["Useful Cycles"]

        stats["Total Useful Computation"] = stats["Serial Useful Computation"]
        stats["Total Non-MPI Runtime"] = stats["Serial Useful Computation"]

        stats["Total Useful Computation"] += stats["OpenMP Useful Computation"]
        stats["Total Non-MPI Runtime"] += stats["OpenMP Total Runtime"]

        stats["Frequency"] = stats["Useful Cycles"] / stats["Total Useful Computation"]

        if (
            stats["Total Non-MPI Runtime"].loc[:, 1].max()
            > stats["Ideal Runtime"].loc[:, 1].max()
        ):
            raise RuntimeError(
                "Illegal Ideal Runtime value (less than useful computation)"
            )

        if cache_path:
            with open(cache_path, "wb") as fh:
                pickle.dump((metadata, stats), fh)

        return RunData(metadata, stats, trace)<|MERGE_RESOLUTION|>--- conflicted
+++ resolved
@@ -332,7 +332,6 @@
                 )
                 for name, cfg in omp_configs.items()
             ]
-            omp_stats["Serial Useful Computation"].loc[:, 2:] = 0
             stats += omp_stats
         except RuntimeError:
             skel = next(iter(stats))
@@ -379,13 +378,8 @@
                 "Continuing with reduced MPI detail.".format(err)
             )
             # Get an object with the correct layout
-<<<<<<< HEAD
-            skel = next(iter(stats.values()))
-            nan_df = pandas.Dataframe(index=skel.T.index)
-=======
             skel = next(iter(stats))
             nan_df = pandas.DataFrame(index=skel.T.index)
->>>>>>> 72c0695a
             for name in ideal_configs:
                 nan_df[name] = numpy.nan
 
