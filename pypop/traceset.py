--- conflicted
+++ resolved
@@ -184,120 +184,4 @@
             A dictionary of traces organised by the requested key
         """
 
-<<<<<<< HEAD
-        return self.by_key(lambda x: x.metadata.application_layout.rank_threads[0][0])
-
-    def _collect_statistics(self, trace, cache_stats, ignore_cache, chop_to_roi):
-
-        # Calculate a checksum for cache purposes
-        csum = chunked_md5sum(trace)
-        trace_dir = dirname(trace)
-        pkl_path = os.path.join(trace_dir, "stats_{}.pkl".format(csum))
-
-        if not ignore_cache:
-            # If we can, load the cached version
-            try:
-                with open(pkl_path, "rb") as fh:
-                    metadata, stats = pickle.load(fh)
-                    # Quick sanity check
-                    if (
-                        metadata.application_layout.commsize
-                        != get_prv_header_info(trace).application_layout.commsize
-                    ):
-                        raise ValueError("Mismatched cache -- hash collision?")
-
-                    # Assign data from pickle and do next file
-                    return RunData(metadata, stats, trace)
-
-            # Otherwise continue and analyze the file
-            except FileNotFoundError:
-                pass
-
-        # If ignoring cache, or cache not present, do the analysis
-        if cache_stats:
-            cache_stats = pkl_path
-        return self._analyze_tracefile(trace, cache_stats, chop_to_roi)
-
-    def _analyze_tracefile(self, trace, cache_path, chop_to_roi):
-
-        metadata = get_prv_header_info(trace)
-
-        if chop_to_roi:
-            cut_trace = chop_prv_to_roi(trace)
-        else:
-            cut_trace = trace
-
-        stats = [
-            paramedir_analyze_any_of(
-                cut_trace, cfg, index_by_thread=True, statistic_names=[name]
-            )
-            for name, cfg in base_configs.items()
-        ]
-
-        hybrid = False
-        try:
-            omp_stats = [
-                paramedir_analyze_any_of(
-                    cut_trace, cfg, index_by_thread=True, statistic_names=[name]
-                )
-                for name, cfg in omp_configs.items()
-            ]
-            stats += omp_stats
-            hybrid = True
-        except RuntimeError:
-            pass
-
-        # Remember to clean up after ourselves
-        if chop_to_roi:
-            remove_trace(cut_trace)
-
-        try:
-            ideal_trace = dimemas_idealise(trace)
-            if chop_to_roi:
-                cut_ideal_trace = chop_prv_to_roi(ideal_trace)
-            else:
-                cut_ideal_trace = ideal_trace
-            stats.extend(
-                [
-                    paramedir_analyze_any_of(
-                        cut_ideal_trace,
-                        cfg,
-                        index_by_thread=True,
-                        statistic_names=[name],
-                    )
-                    for name, cfg in ideal_configs.items()
-                ]
-            )
-            # Keeping things tidy
-            if chop_to_roi:
-                remove_trace(cut_ideal_trace)
-            remove_trace(ideal_trace)
-        except RuntimeError as err:
-            warn(
-                "Failed to run Dimemas: {}\n"
-                "Continuing with reduced MPI detail.".format(err)
-            )
-
-        stats = pandas.concat(stats).T
-        stats["IPC"] = stats["Useful Instructions"] / stats["Useful Cycles"]
-
-        if hybrid:
-            stats["Serial Useful Computation"].loc[:, 2:] = 0
-
-        stats["Total Useful Computation"] = stats["Serial Useful Computation"]
-        stats["Total Non-MPI Runtime"] = stats["Serial Useful Computation"]
-
-        if hybrid:
-            stats["Total Useful Computation"] += stats["OpenMP Useful Computation"]
-            stats["Total Non-MPI Runtime"] += stats["OpenMP Total Runtime"]
-
-        stats["Frequency"] = stats["Useful Cycles"] / stats["Total Useful Computation"]
-
-        if cache_path:
-            with open(cache_path, "wb") as fh:
-                pickle.dump((metadata, stats), fh)
-
-        return RunData(metadata, stats, trace)
-=======
-        return self.by_key(lambda x: x.metadata.rank_threads[0])
->>>>>>> e4d533c8
+        return self.by_key(lambda x: x.metadata.rank_threads[0])